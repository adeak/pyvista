--- conflicted
+++ resolved
@@ -11,13 +11,8 @@
 def plot(var_item, off_screen=None, full_screen=False, screenshot=None,
          interactive=True, cpos=None, window_size=None,
          show_bounds=False, show_axes=True, notebook=None, background=None,
-<<<<<<< HEAD
          text='', return_img=False, eye_dome_lighting=False, nb_backend=None,
-         volume=False, **kwargs):
-=======
-         text='', return_img=False, eye_dome_lighting=False, use_panel=None,
          volume=False, parallel_projection=False, **kwargs):
->>>>>>> 4ca4e633
     """
     Convenience plotting function for a vtk or numpy object.
 
