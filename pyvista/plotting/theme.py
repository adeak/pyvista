--- conflicted
+++ resolved
@@ -47,11 +47,7 @@
     'lighting' : True,
     'interactive' : False,
     'render_points_as_spheres' : False,
-<<<<<<< HEAD
     'nb_backend' : False,
-=======
-    'use_panel' : False,
->>>>>>> 4ca4e633
     'transparent_background' : False,
     'title' : 'PyVista',
     'axes': {
@@ -115,8 +111,6 @@
 
 
 
-<<<<<<< HEAD
-=======
 def parse_color(color, opacity=None):
     """Parses color into a vtk friendly rgb list.
     Values returned will be between 0 and 1.
@@ -142,7 +136,6 @@
     return color
 
 
->>>>>>> 4ca4e633
 
 def parse_font_family(font_family):
     """ checks font name """
