"""Plotting routines."""

from .colors import (color_char_to_word, get_cmap_safe, hex_to_rgb, hexcolors,
                     string_to_rgb, PARAVIEW_BACKGROUND)
from .export_vtkjs import export_plotter_vtkjs, get_vtkjs_url
from .helpers import plot, plot_arrows, plot_compare_four, plot_itk
from .itkplotter import PlotterITK
from .plotting import BasePlotter, Plotter, close_all
from .renderer import CameraPosition, Renderer, scale_point
from .theme import (DEFAULT_THEME, FONT_KEYS, MAX_N_COLOR_BARS,
                    parse_color, parse_font_family, rcParams, set_plot_theme)
from .tools import (create_axes_marker, create_axes_orientation_box,
                    opacity_transfer_function, system_supports_plotting)
from .widgets import WidgetHelper
<<<<<<< HEAD
from .lights import Light
=======
from .camera import Camera
>>>>>>> 6e139a69


class QtDeprecationError(Exception):
    """Depreciation Error for features that moved to `pyvistaqt`."""

    message = """`{}` has moved to pyvistaqt.
    You can install this from PyPI with: `pip install pyvistaqt`
    Then import it via: `from pyvistaqt import {}`
    `{}` is no longer accessible by `pyvista.{}`
    See https://github.com/pyvista/pyvistaqt
"""

    def __init__(self, feature_name):
        """Empty init."""
        Exception.__init__(self, self.message.format(*[feature_name] * 4))


class BackgroundPlotter():
    """This class has been moved to pyvistaqt."""

    def __init__(self, *args, **kwargs):
        """Empty init."""
        raise QtDeprecationError('BackgroundPlotter')


class QtInteractor():
    """This class has been moved to pyvistaqt."""

    def __init__(self, *args, **kwargs):
        """Empty init."""
        raise QtDeprecationError('QtInteractor')<|MERGE_RESOLUTION|>--- conflicted
+++ resolved
@@ -12,11 +12,8 @@
 from .tools import (create_axes_marker, create_axes_orientation_box,
                     opacity_transfer_function, system_supports_plotting)
 from .widgets import WidgetHelper
-<<<<<<< HEAD
 from .lights import Light
-=======
 from .camera import Camera
->>>>>>> 6e139a69
 
 
 class QtDeprecationError(Exception):
