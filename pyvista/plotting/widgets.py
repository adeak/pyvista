--- conflicted
+++ resolved
@@ -4,12 +4,8 @@
 import pyvista
 from pyvista.utilities import NORMALS, generate_plane, get_array, try_callback
 
-<<<<<<< HEAD
 from .colors import parse_color
-from .theme import *
-=======
-from .theme import rcParams, parse_color
->>>>>>> 28495047
+from .theme import rcParams
 
 
 class WidgetHelper(object):
