--- conflicted
+++ resolved
@@ -79,13 +79,8 @@
 # -----------------------------------------------------------------------------
 
 
-<<<<<<< HEAD
 def _get_range_info(array, component):
-    """Get the data range of the array's component"""
-=======
-def get_range_info(array, component):
     """Get the data range of the array's component."""
->>>>>>> e4f42a66
     r = array.GetRange(component)
     comp_range = {}
     comp_range['min'] = r[0]
@@ -96,13 +91,8 @@
 # -----------------------------------------------------------------------------
 
 
-<<<<<<< HEAD
 def _get_ref(dest_dir, md5):
-    """Get reference"""
-=======
-def get_ref(dest_dir, md5):
     """Get reference."""
->>>>>>> e4f42a66
     ref = {}
     ref['id'] = md5
     ref['encode'] = 'BigEndian' if sys.byteorder == 'big' else 'LittleEndian'
@@ -115,13 +105,8 @@
 objIds = []
 
 
-<<<<<<< HEAD
 def _get_object_id(obj):
-    """Get object identifier"""
-=======
-def get_object_id(obj):
     """Get object identifier."""
->>>>>>> e4f42a66
     try:
         idx = objIds.index(obj)
         return idx + 1
@@ -132,13 +117,8 @@
 
 # -----------------------------------------------------------------------------
 
-<<<<<<< HEAD
 def _dump_data_array(dataset_dir, data_dir, array, root=None, compress=True):
-    """Dump vtkjs data array"""
-=======
-def dump_data_array(dataset_dir, data_dir, array, root=None, compress=True):
     """Dump vtkjs data array."""
->>>>>>> e4f42a66
     if root is None:
         root = {}
     if not array:
@@ -185,13 +165,8 @@
 # -----------------------------------------------------------------------------
 
 
-<<<<<<< HEAD
 def _dump_color_array(dataset_dir, data_dir, color_array_info, root=None, compress=True):
-    """Dump vtkjs color array"""
-=======
-def dump_color_array(dataset_dir, data_dir, color_array_info, root=None, compress=True):
     """Dump vtkjs color array."""
->>>>>>> e4f42a66
     if root is None:
         root = {}
     root['pointData'] = {
@@ -242,13 +217,8 @@
 # -----------------------------------------------------------------------------
 
 
-<<<<<<< HEAD
 def _dump_t_coords(dataset_dir, data_dir, dataset, root=None, compress=True):
-    """dump vtkjs texture coordinates"""
-=======
-def dump_t_coords(dataset_dir, data_dir, dataset, root=None, compress=True):
     """Dump vtkjs texture coordinates."""
->>>>>>> e4f42a66
     if root is None:
         root = {}
     tcoords = dataset.GetPointData().GetTCoords()
@@ -260,13 +230,8 @@
 # -----------------------------------------------------------------------------
 
 
-<<<<<<< HEAD
 def _dump_normals(dataset_dir, data_dir, dataset, root=None, compress=True):
-    """dump vtkjs normal vectors"""
-=======
-def dump_normals(dataset_dir, data_dir, dataset, root=None, compress=True):
     """Dump vtkjs normal vectors."""
->>>>>>> e4f42a66
     if root is None:
         root = {}
     normals = dataset.GetPointData().GetNormals()
@@ -278,13 +243,8 @@
 # -----------------------------------------------------------------------------
 
 
-<<<<<<< HEAD
 def _dump_all_arrays(dataset_dir, data_dir, dataset, root=None, compress=True):
-    """Dump all data arrays to vtkjs"""
-=======
-def dump_all_arrays(dataset_dir, data_dir, dataset, root=None, compress=True):
     """Dump all data arrays to vtkjs."""
->>>>>>> e4f42a66
     if root is None:
         root = {}
     root['pointData'] = {
@@ -348,26 +308,16 @@
 # -----------------------------------------------------------------------------
 
 
-<<<<<<< HEAD
 def _dump_poly_data(dataset_dir, data_dir, dataset, color_array_info, root=None, compress=True):
-    """Dump poly data object to vtkjs"""
-=======
-def dump_poly_data(dataset_dir, data_dir, dataset, color_array_info, root=None, compress=True):
     """Dump poly data object to vtkjs."""
->>>>>>> e4f42a66
     if root is None:
         root = {}
     root['vtkClass'] = 'vtkPolyData'
     container = root
 
     # Points
-<<<<<<< HEAD
     points = _dump_data_array(dataset_dir, data_dir,
-                           dataset.GetPoints().GetData(), {}, compress)
-=======
-    points = dump_data_array(dataset_dir, data_dir,
-                             dataset.GetPoints().GetData(), {}, compress)
->>>>>>> e4f42a66
+                              dataset.GetPoints().GetData(), {}, compress)
     points['vtkClass'] = 'vtkPoints'
     container['points'] = points
 
@@ -376,49 +326,29 @@
 
     # Verts
     if dataset.GetVerts() and dataset.GetVerts().GetData().GetNumberOfTuples() > 0:
-<<<<<<< HEAD
         _verts = _dump_data_array(dataset_dir, data_dir,
-                               dataset.GetVerts().GetData(), {}, compress)
-=======
-        _verts = dump_data_array(dataset_dir, data_dir,
-                                 dataset.GetVerts().GetData(), {}, compress)
->>>>>>> e4f42a66
+                                  dataset.GetVerts().GetData(), {}, compress)
         _cells['verts'] = _verts
         _cells['verts']['vtkClass'] = 'vtkCellArray'
 
     # Lines
     if dataset.GetLines() and dataset.GetLines().GetData().GetNumberOfTuples() > 0:
-<<<<<<< HEAD
         _lines = _dump_data_array(dataset_dir, data_dir,
-                               dataset.GetLines().GetData(), {}, compress)
-=======
-        _lines = dump_data_array(dataset_dir, data_dir,
-                                 dataset.GetLines().GetData(), {}, compress)
->>>>>>> e4f42a66
+                                  dataset.GetLines().GetData(), {}, compress)
         _cells['lines'] = _lines
         _cells['lines']['vtkClass'] = 'vtkCellArray'
 
     # Polys
     if dataset.GetPolys() and dataset.GetPolys().GetData().GetNumberOfTuples() > 0:
-<<<<<<< HEAD
         _polys = _dump_data_array(dataset_dir, data_dir,
-                               dataset.GetPolys().GetData(), {}, compress)
-=======
-        _polys = dump_data_array(dataset_dir, data_dir,
-                                 dataset.GetPolys().GetData(), {}, compress)
->>>>>>> e4f42a66
+                                  dataset.GetPolys().GetData(), {}, compress)
         _cells['polys'] = _polys
         _cells['polys']['vtkClass'] = 'vtkCellArray'
 
     # Strips
     if dataset.GetStrips() and dataset.GetStrips().GetData().GetNumberOfTuples() > 0:
-<<<<<<< HEAD
         _strips = _dump_data_array(dataset_dir, data_dir,
-                                dataset.GetStrips().GetData(), {}, compress)
-=======
-        _strips = dump_data_array(dataset_dir, data_dir,
-                                  dataset.GetStrips().GetData(), {}, compress)
->>>>>>> e4f42a66
+                                   dataset.GetStrips().GetData(), {}, compress)
         _cells['strips'] = _strips
         _cells['strips']['vtkClass'] = 'vtkCellArray'
 
@@ -436,13 +366,8 @@
 # -----------------------------------------------------------------------------
 
 
-<<<<<<< HEAD
 def _dump_image_data(dataset_dir, data_dir, dataset, color_array_info, root=None, compress=True):
-    """Dump image data object to vtkjs"""
-=======
-def dump_image_data(dataset_dir, data_dir, dataset, color_array_info, root=None, compress=True):
     """Dump image data object to vtkjs."""
->>>>>>> e4f42a66
     if root is None:
         root = {}
     root['vtkClass'] = 'vtkImageData'
@@ -462,13 +387,8 @@
 # -----------------------------------------------------------------------------
 
 
-<<<<<<< HEAD
 def _write_data_set(file_path, dataset, output_dir, color_array_info, new_name=None, compress=True):
-    """write dataset to vtkjs"""
-=======
-def write_data_set(file_path, dataset, output_dir, color_array_info, new_name=None, compress=True):
     """Write dataset to vtkjs."""
->>>>>>> e4f42a66
     fileName = new_name if new_name else os.path.basename(file_path)
     dataset_dir = os.path.join(output_dir, fileName)
     data_dir = os.path.join(dataset_dir, 'data')
@@ -506,10 +426,9 @@
             raise
 
 
-<<<<<<< HEAD
 
 def _serialize_renderer(renderer, compress_arrays=False):
-    """This serializes a sigle renderer and returns the serialized data"""
+    """Serialize a single renderer and return the serialized data."""
     renProps = renderer.GetViewProps()
     for rpIdx in range(renProps.GetNumberOfItems()):
         renProp = renProps.GetItemAsObject(rpIdx)
@@ -657,12 +576,9 @@
 
 def export_plotter_vtkjs(plotter, filename=None, compress_arrays=False):
     """Export a plotter's rendering window to the VTKjs format.
+
     If filename is None, this will return the serialized content.
     """
-=======
-def export_plotter_vtkjs(plotter, filename, compress_arrays=False):
-    """Export a plotter's rendering window to the VTKjs format."""
->>>>>>> e4f42a66
     sceneName = os.path.split(filename)[1]
 
     # Generate timestamp and use it to make subdirectory within the top level output dir
@@ -683,91 +599,15 @@
         _ = _serialize_renderer(renderer, compress_arrays=compress_arrays)
         raise NotImplemented
 
-<<<<<<< HEAD
 
     # Save texture data if any
     for key, val in textureToSave.items():
         _write_data_set('', val, output_dir, None, new_name=key,
                      compress=compress_arrays)
-=======
-                    scDirs.append(write_data_set('', dataset, output_dir,
-                                                 color_array_info,
-                                                 new_name=componentName,
-                                                 compress=doCompressArrays))
-
-                    # Handle texture if any
-                    textureName = None
-                    if renProp.GetTexture() and renProp.GetTexture().GetInput():
-                        textureData = renProp.GetTexture().GetInput()
-                        textureName = 'texture_%d' % get_object_id(textureData)
-                        textureToSave[textureName] = textureData
-
-                    representation = renProp.GetProperty().GetRepresentation(
-                    ) if hasattr(renProp, 'GetProperty') else 2
-                    colorToUse = renProp.GetProperty().GetDiffuseColor(
-                    ) if hasattr(renProp, 'GetProperty') else [1, 1, 1]
-                    if representation == 1:
-                        colorToUse = renProp.GetProperty().GetColor() if hasattr(
-                            renProp, 'GetProperty') else [1, 1, 1]
-                    pointSize = renProp.GetProperty().GetPointSize(
-                    ) if hasattr(renProp, 'GetProperty') else 1.0
-                    opacity = renProp.GetProperty().GetOpacity() if hasattr(
-                        renProp, 'GetProperty') else 1.0
-                    edgeVisibility = renProp.GetProperty().GetEdgeVisibility(
-                    ) if hasattr(renProp, 'GetProperty') else False
-
-                    p3dPosition = renProp.GetPosition() if renProp.IsA(
-                        'vtkProp3D') else [0, 0, 0]
-                    p3dScale = renProp.GetScale() if renProp.IsA(
-                        'vtkProp3D') else [1, 1, 1]
-                    p3dOrigin = renProp.GetOrigin() if renProp.IsA(
-                        'vtkProp3D') else [0, 0, 0]
-                    p3dRotateWXYZ = renProp.GetOrientationWXYZ(
-                    ) if renProp.IsA('vtkProp3D') else [0, 0, 0, 0]
-
-                    sceneComponents.append({
-                        "name": componentName,
-                        "type": "httpDataSetReader",
-                        "httpDataSetReader": {
-                            "url": componentName
-                        },
-                        "actor": {
-                            "origin": p3dOrigin,
-                            "scale": p3dScale,
-                            "position": p3dPosition,
-                        },
-                        "actorRotation": p3dRotateWXYZ,
-                        "mapper": {
-                            "colorByArrayName": colorArrayName,
-                            "colorMode": colorMode,
-                            "scalarMode": scalarMode
-                        },
-                        "property": {
-                            "representation": representation,
-                            "edgeVisibility": edgeVisibility,
-                            "diffuseColor": colorToUse,
-                            "pointSize": pointSize,
-                            "opacity": opacity
-                        },
-                        "lookupTable": {
-                            "tableRange": lookupTable.GetRange(),
-                            "hueRange": lookupTable.GetHueRange() if hasattr(lookupTable, 'GetHueRange') else [0.5, 0]
-                        }
-                    })
-
-                    if textureName:
-                        sceneComponents[-1]['texture'] = textureName
-
-    # Save texture data if any
-    for key, val in textureToSave.items():
-        write_data_set('', val, output_dir, None, new_name=key,
-                       compress=doCompressArrays)
->>>>>>> e4f42a66
 
     cameraClippingRange = plotter.camera.GetClippingRange()
 
     sceneDescription = {
-<<<<<<< HEAD
       "fetchGzip": compress_arrays,
       "background": plotter.background_color,
       "camera": {
@@ -778,18 +618,6 @@
       },
       "centerOfRotation": plotter.camera.GetFocalPoint(),
       "scene": sceneComponents
-=======
-        "fetchGzip": doCompressArrays,
-        "background": plotter.background_color,
-        "camera": {
-            "focalPoint": plotter.camera.GetFocalPoint(),
-            "position": plotter.camera.GetPosition(),
-            "viewUp": plotter.camera.GetViewUp(),
-            "clippingRange": [elt for elt in cameraClippingRange],
-        },
-        "centerOfRotation": plotter.camera.GetFocalPoint(),
-        "scene": sceneComponents
->>>>>>> e4f42a66
     }
 
     indexFilePath = os.path.join(output_dir, 'index.json')
