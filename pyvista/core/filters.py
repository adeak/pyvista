--- conflicted
+++ resolved
@@ -946,13 +946,8 @@
         return output
 
     def glyph(dataset, orient=True, scale=True, factor=1.0, geom=None,
-<<<<<<< HEAD
               indices=None, tolerance=0.0, absolute=False, clamping=False,
-              rng=None):
-=======
-              tolerance=0.0, absolute=False, clamping=False, rng=None,
-              progress_bar=False):
->>>>>>> 2ebce9db
+              rng=None, progress_bar=False):
         """Copy a geometric representation (called a glyph) to every point in the input dataset.
 
         The glyph may be oriented along the input vectors, and it may be scaled according to scalar
@@ -1008,13 +1003,8 @@
         dataset = small.clean(point_merging=True, merge_tol=tolerance,
                               lines_to_points=False, polys_to_lines=False,
                               strips_to_polys=False, inplace=False,
-<<<<<<< HEAD
-                              absolute=absolute)
+                              absolute=absolute, progress_bar=progress_bar)
         # Make glyphing geometry if necessary
-=======
-                              absolute=absolute, progress_bar=progress_bar)
-        # Make glyphing geometry
->>>>>>> 2ebce9db
         if geom is None:
             arrow = vtk.vtkArrowSource()
             arrow.Update()
