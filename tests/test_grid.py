--- conflicted
+++ resolved
@@ -412,8 +412,6 @@
     assert sub_grid.n_cells > 1
 
 
-<<<<<<< HEAD
-
 def test_clean_unstructured_grid():
     mesh = examples.load_uniform()
     # Create a mesh with duplicate points and cells
@@ -424,7 +422,8 @@
     clean_mesh = bad_mesh.clean_fast()
     assert clean_mesh.n_points < bad_mesh.n_points
     assert clean_mesh.n_cells < bad_mesh.n_cells
-=======
+
+
 def test_gaussian_smooth():
     uniform = examples.load_uniform()
     active = uniform.active_scalar_name
@@ -439,5 +438,4 @@
     uniform = uniform.gaussian_smooth(radius_factor=5, std_dev=1.3)
     assert uniform.active_scalar_name == active
     assert uniform.active_scalar.shape == values.shape
-    assert not np.all(uniform.active_scalar == values)
->>>>>>> 28495047
+    assert not np.all(uniform.active_scalar == values)